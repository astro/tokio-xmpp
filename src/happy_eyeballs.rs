--- conflicted
+++ resolved
@@ -1,15 +1,3 @@
-<<<<<<< HEAD
-use std::str::FromStr;
-use std::collections::HashMap;
-use std::net::SocketAddr;
-use futures::{Future, Poll, Async, Stream};
-use tokio_core::reactor::Handle;
-use tokio_core::net::{TcpStream, TcpStreamNew};
-use domain::resolv::Resolver;
-use domain::resolv::lookup::srv::{lookup_srv, LookupSrv, LookupSrvStream};
-use domain::bits::name::{DNameBuf, FromStrError};
-use ConnecterError;
-=======
 use std::mem;
 use std::net::{SocketAddr, IpAddr};
 use std::collections::{BTreeMap, btree_map};
@@ -20,7 +8,7 @@
 use trust_dns_resolver::lookup::SrvLookupFuture;
 use trust_dns_resolver::lookup_ip::LookupIpFuture;
 use trust_dns_proto::rr::rdata::srv::SRV;
->>>>>>> d3039127
+use ConnecterError;
 
 pub struct Connecter {
     fallback_port: u16,
@@ -36,23 +24,14 @@
 }
 
 impl Connecter {
-<<<<<<< HEAD
-    pub fn from_lookup(handle: Handle, domain: &str, srv: &str, fallback_port: u16) -> Result<Connecter, FromStrError> {
-        let domain = DNameBuf::from_str(domain)?;
-        let srv = DNameBuf::from_str(srv)?;
-=======
-    pub fn from_lookup(domain: &str, srv: &str, fallback_port: u16) -> Result<Connecter, String> {
-        let resolver_future = ResolverFuture::from_system_conf()
-            .map_err(|e| format!("Configure resolver: {:?}", e))?;
->>>>>>> d3039127
-
-        let name = format!("{}.{}.", srv, domain).into_name()
-            .map_err(|e| format!("Parse service name: {:?}", e))?;
+    pub fn from_lookup(domain: &str, srv: &str, fallback_port: u16) -> Result<Connecter, ConnecterError> {
+        let resolver_future = ResolverFuture::from_system_conf()?;
+        let name = format!("{}.{}.", srv, domain).into_name()?;
 
         Ok(Connecter {
             fallback_port,
             name,
-            domain: domain.into_name().map_err(|e| format!("Parse domain name: {:?}", e))?,
+            domain: domain.into_name()?,
             resolver_future,
             resolver_opt: None,
             srv_lookup_opt: None,
@@ -69,31 +48,16 @@
     type Error = ConnecterError;
 
     fn poll(&mut self) -> Poll<Self::Item, Self::Error> {
-<<<<<<< HEAD
-        match self.lookup.as_mut().map(|lookup| lookup.poll()) {
-            None | Some(Ok(Async::NotReady)) => (),
-            Some(Ok(Async::Ready(found_srvs))) => {
-                self.lookup = None;
-                match found_srvs {
-                    Some(srvs) =>
-                        self.srvs = Some(srvs.to_stream(self.resolver.clone())),
-                    None =>
-                        return Err(ConnecterError::NoSrv),
-                }
-            },
-            Some(Err(e)) =>
-                return Err(e.into()),
-=======
         if self.resolver_opt.is_none() {
             //println!("Poll resolver future");
             match self.resolver_future.poll() {
-                Ok(Async::Ready(resolver)) => {
-                    self.resolver_opt = Some(resolver);
-                }
-                Ok(Async::NotReady) => return Ok(Async::NotReady),
-                Err(e) => return Err(format!("Cann't get resolver: {:?}", e)),
+                Ok(Async::Ready(resolver)) =>
+                    self.resolver_opt = Some(resolver),
+                Ok(Async::NotReady) =>
+                    return Ok(Async::NotReady),
+                Err(e) =>
+                    return Err(e.into()),
             }
->>>>>>> d3039127
         }
 
         if let Some(ref resolver) = self.resolver_opt {
@@ -102,13 +66,6 @@
                     //println!("Lookup srv: {:?}", self.name);
                     self.srv_lookup_opt = Some(resolver.lookup_srv(&self.name));
                 }
-<<<<<<< HEAD
-            },
-            Some(Err(e)) =>
-                return Err(e.into()),
-        }
-=======
->>>>>>> d3039127
 
                 if let Some(ref mut srv_lookup) = self.srv_lookup_opt {
                     match srv_lookup.poll() {
@@ -139,7 +96,7 @@
                                 //println!("Lookup ip: {:?}", srv);
                                 self.ip_lookup_opt = Some((srv.port(), resolver.lookup_ip(srv.target())));
                             } else {
-                                return Err("Cann't connect".to_string());
+                                return Err(ConnecterError::NoSrv);
                             }
                         }
                     }
@@ -186,15 +143,6 @@
                     },
                 }
             }
-
-<<<<<<< HEAD
-        if  self.lookup.is_none() &&
-            self.srvs.is_none() &&
-            self.connects.is_empty()
-        {
-            return Err(ConnecterError::AllFailed);
-=======
->>>>>>> d3039127
         }
 
         Ok(Async::NotReady)
